--- conflicted
+++ resolved
@@ -250,8 +250,7 @@
 
     # Verify interactions with mocks
     mock_requests_get.assert_called_once_with(
-<<<<<<< HEAD
-        "https://dev.eodatahub.org.uk/api/catalogue/stac/catalogs/supported-datasets/airbus/collections/collection/items/item"
+        "https://dev.eodatahub.org.uk/api/catalogue/stac/catalogs/supported-datasets/catalogs/airbus/collections/collection/items/item"
     )
 
 
@@ -367,8 +366,4 @@
 
     response = quote(None, "planet", "test_collection", "test_id", body)
 
-    assert response.__dict__ == expected
-=======
-        "https://dev.eodatahub.org.uk/api/catalogue/stac/catalogs/supported-datasets/catalogs/airbus/collections/collection/items/item"
-    )
->>>>>>> 6a183068
+    assert response.__dict__ == expected