<<<<<<< HEAD
import base64
=======
import hashlib
>>>>>>> 74d04b73
import json
import logging
import os
from distutils.util import strtobool
from enum import Enum
from typing import Annotated, Any, Dict, List, Optional, Tuple, Union

import requests
from fastapi import Body, Depends, FastAPI, HTTPException, Request
from fastapi.responses import FileResponse, JSONResponse, Response
from fastapi.staticfiles import StaticFiles
from kubernetes import client, config
from pulsar import Client as PulsarClient
from pydantic import BaseModel, Field

from .airbus_client import AirbusClient
from .planet_client import PlanetClient
from .utils import (
    OrderStatus,
    check_user_can_access_a_workspace,
    check_user_can_access_requested_workspace,
    delete_file_s3,
    execute_order_workflow,
    get_file_from_url,
    get_nested_files_from_url,
    get_path_params,
    get_user_details,
    rate_limiter_dependency,
    update_stac_order_status,
    upload_file_s3,
    upload_stac_hierarchy_for_order,
)

logging.basicConfig(
    level=logging.DEBUG if os.getenv("DEBUG") else logging.INFO,
    format="%(asctime)s %(levelname)s %(message)s",
    datefmt="%Y-%m-%d %H:%M:%S",
    handlers=[logging.StreamHandler()],
)

logger = logging.getLogger(__name__)  # Add this line to define the logger

# Cluster prefix to pass into the data adaptor
CLUSTER_PREFIX = os.getenv("CLUSTER_PREFIX", None)

# Domain for workspaces, used for OPA policy check
WORKSPACES_DOMAIN = os.getenv("WORKSPACES_DOMAIN", "workspaces.dev.eodhp.eco-ke-staging.com")

EODH_DOMAIN = os.getenv("EODH_DOMAIN", "dev.eodatahub.org.uk")

# OPA service endpoint
OPA_SERVICE_ENDPOINT = os.getenv(
    "OPA_SERVICE_ENDPOINT", "http://opal-client.opal:8181/v1/data/workspaces/allow"
)

# Used for local testing where OPA is not available
ENABLE_OPA_POLICY_CHECK = strtobool(os.getenv("ENABLE_OPA_POLICY_CHECK", "false"))

# S3 bucket to store user data
S3_BUCKET = os.getenv("S3_BUCKET", "test-bucket")

# Root path for FastAPI
RC_FASTAPI_ROOT_PATH = os.getenv("RC_FASTAPI_ROOT_PATH", "/api/catalogue")

# Pulsar client setup
PULSAR_URL = os.environ.get("PULSAR_URL", "pulsar://pulsar-broker.pulsar:6650")
pulsar_client = PulsarClient(PULSAR_URL)
producer = None

AIRBUS_ENV = os.getenv("AIRBUS_ENV", "prod")
airbus_client = AirbusClient(AIRBUS_ENV)
planet_client = PlanetClient()

PLANET_COLLECTIONS = os.getenv("PLANET_COLLECTIONS", "PSScene,SkySatCollect").split(",")

app = FastAPI(
    title="EODHP Resource Catalogue Manager",
    description=(
        "This is the API to manage user catalogues within the resource catalogue for the "
        "EODHP project.\nThe following endpoints are currently implemented."
    ),
    version="0.1.0",
    root_path=RC_FASTAPI_ROOT_PATH,
    docs_url="/manage/docs",
    openapi_url="/manage/openapi.json",
)

# Define static file path
static_filepath = os.getenv("STATIC_FILE_PATH", "static")

# Mount static files with STAC FastApi
app.mount("/static", StaticFiles(directory=static_filepath), name="static")


# Dependency function to get or create the producer
def get_producer():
    """Get or create a producer for the Pulsar client"""
    global producer
    if producer is None:
        producer = pulsar_client.create_producer(
            topic="transformed", producer_name="resource_catalogue_fastapi"
        )
    return producer


async def workspace_access_dependency(
    request: Request, path_params: dict = Depends(get_path_params)  # noqa: B008
):
    """Dependency to check if a user has access to a specified workspace"""
    if ENABLE_OPA_POLICY_CHECK:
        if not await check_user_can_access_requested_workspace(request, path_params):
            raise HTTPException(status_code=403, detail="Access denied")


def ensure_user_can_access_a_workspace(request: Request):
    """Dependency to check if a user has access to a workspace"""
    if ENABLE_OPA_POLICY_CHECK:
        if not check_user_can_access_a_workspace(request):
            raise HTTPException(status_code=403, detail="Access denied")


def ensure_user_logged_in(request: Request):
    """Dependency to check if a user is logged in"""
    if ENABLE_OPA_POLICY_CHECK:
        username, _ = get_user_details(request)

        # Add values for logs
        logger.info("Logged in as user: %s", username)

        if not username:
            raise HTTPException(status_code=401, detail="Unauthorised")


class ParentCatalogue(str, Enum):
    """Parent catalogue for commercial data in the resource catalogue"""

    supported_datasets = "supported-datasets"
    commercial = "commercial"


class OrderableCatalogue(str, Enum):
    """Catalogues for ordering commercial data"""

    planet = "planet"
    airbus = "airbus"


OrderablePlanetCollection = Enum(
    "OrderablePlanetCollection", {name: name for name in PLANET_COLLECTIONS}
)


class OrderableAirbusCollection(str, Enum):
    """Collections for ordering Airbus commercial data"""

    sar = "airbus_sar_data"
    pneo = "airbus_pneo_data"
    phr = "airbus_phr_data"
    spot = "airbus_spot_data"


# Combine the members of OrderableAirbusCollection and OrderablePlanetCollection
combined_collections = {e.name: e.value for e in OrderableAirbusCollection}
combined_collections.update({e.name: e.value for e in OrderablePlanetCollection})
OrderableCollection = Enum("OrderableCollection", combined_collections)


class ItemRequest(BaseModel):
    """Request body for create, update and delete item endpoints"""

    url: str
    extra_data: Optional[Dict[str, Any]] = Field(default_factory=dict)


class ProductBundle(str, Enum):
    """Product bundles for Planet and Airbus optical data"""

    general_use = "General use"
    visual = "Visual"
    basic = "Basic"
    analytic = "Analytic"


product_bundle_no_aoi = [("SkySatCollect", ProductBundle.analytic)]


class ProductBundleRadar(str, Enum):
    """Product bundles for Airbus SAR data"""

    SSC = "SSC"
    MGD = "MGD"
    GEC = "GEC"
    EEC = "EEC"


class LicenceRadar(str, Enum):
    """Licence types for Airbus SAR data"""

    SINGLE = "Single User Licence"
    MULTI_2_5 = "Multi User (2 - 5) Licence"
    MULTI_6_30 = "Multi User (6 - 30) Licence"

    @property
    def airbus_value(self):
        """Map the licence type to the Airbus API value"""
        mappings = {
            "Single User Licence": "Single User License",
            "Multi User (2 - 5) Licence": "Multi User (2 - 5) License",
            "Multi User (6 - 30) Licence": "Multi User (6 - 30) License",
        }
        return mappings[self.value]


class LicenceOptical(str, Enum):
    """Licence types for Airbus optical data"""

    STANDARD = "Standard"
    BACKGROUND = "Background Layer"
    STANDARD_BACKGROUND = "Standard + Background Layer"
    ACADEMIC = "Academic"
    MEDIA = "Media Licence"
    STANDARD_MULTI_2_5 = "Standard Multi End-Users (2-5)"
    STANDARD_MULTI_6_10 = "Standard Multi End-Users (6-10)"
    STANDARD_MULTI_11_30 = "Standard Multi End-Users (11-30)"
    STANDARD_MULTI_30 = "Standard Multi End-Users (>30)"

    @property
    def airbus_value(self):
        """Map the licence type to the Airbus API value"""
        mappings = {
            "Standard": "standard",
            "Background Layer": "background_layer",
            "Standard + Background Layer": "stand_background_layer",
            "Academic": "educ",
            "Media Licence": "media",
            "Standard Multi End-Users (2-5)": "standard_1_5",
            "Standard Multi End-Users (6-10)": "standard_6_10",
            "Standard Multi End-Users (11-30)": "standard_11_30",
            "Standard Multi End-Users (>30)": "standard_up_30",
        }
        return mappings[self.value]


class Orbit(str, Enum):
    """Orbit types for Airbus SAR data"""

    RAPID = "rapid"
    SCIENCE = "science"


class ResolutionVariant(str, Enum):
    """Resolution variants for Airbus SAR data"""

    RE = "RE"
    SE = "SE"


class Projection(str, Enum):
    """Projection types for Airbus SAR data"""

    AUTO = "Auto"
    UTM = "UTM"
    UPS = "UPS"

    @property
    def airbus_value(self):
        """Map the projection type to the Airbus API value"""
        mappings = {
            "Auto": "auto",
            "UTM": "UTM",
            "UPS": "UPS",
        }
        return mappings[self.value]


class RadarOptions(BaseModel):
    """Radar options for Airbus SAR data"""

    orbit: Orbit
    resolutionVariant: Optional[ResolutionVariant] = None
    projection: Optional[Projection] = None

    def model_dump(self):
        """Return the model data as a dictionary to send to the Airbus API"""
        data = super().model_dump()
        data = {k: v for k, v in data.items() if v is not None}
        if self.projection:
            data["projection"] = self.projection.airbus_value
        return data


class OrderRequest(BaseModel):
    """Request body for order endpoint"""

    productBundle: Union[ProductBundle, ProductBundleRadar]
    coordinates: Optional[list] = Field(default_factory=list)
    endUserCountry: Optional[str] = None
    licence: Optional[Union[LicenceOptical, LicenceRadar]] = None
    radarOptions: Optional[RadarOptions] = None


class QuoteRequest(BaseModel):
    """Request body for quote endpoint"""

    coordinates: list = None
    licence: Optional[Union[LicenceOptical, LicenceRadar]] = None
    productBundle: Optional[ProductBundle] = None


class QuoteResponse(BaseModel):
    """Response body for quote endpoint"""

    value: float
    units: str
    message: Optional[str] = None


def validate_licence(
    collection: str, licence: str
) -> Optional[Union[LicenceOptical, LicenceRadar]]:
    """Validate the licence type against allowed values for the collection"""
    if collection == OrderableAirbusCollection.sar.value:
        allowed_licences = {e.value for e in LicenceRadar}
        if not licence:
            raise HTTPException(
                status_code=400,
                detail=f"Licence is required for a radar item. Valid licences are: {allowed_licences}",
            )
        if licence not in allowed_licences:
            raise HTTPException(
                status_code=400,
                detail=f"Invalid licence for a radar item. Valid licences are: {allowed_licences}",
            )
        return LicenceRadar(licence)

    elif collection in {e.value for e in OrderableAirbusCollection}:
        allowed_licences = {e.value for e in LicenceOptical}
        if not licence:
            raise HTTPException(
                status_code=400,
                detail=f"Licence is required for an optical item. Valid licences are: {allowed_licences}",
            )
        if licence not in allowed_licences:
            raise HTTPException(
                status_code=400,
                detail=f"Invalid licence for an optical item. Valid licences are: {allowed_licences}",
            )
        return LicenceOptical(licence)
    return None


def validate_product_bundle(
    collection: str, product_bundle: str
) -> Union[ProductBundle, ProductBundleRadar]:
    """Validate the product bundle against allowed values for the collection"""
    if collection == OrderableAirbusCollection.sar.value:
        allowed_bundles = {e.value for e in ProductBundleRadar}
        if product_bundle not in allowed_bundles:
            raise HTTPException(
                status_code=400,
                detail=f"Invalid product bundle for a radar item. Valid bundles are: {allowed_bundles}",
            )
        return ProductBundleRadar(product_bundle)

    allowed_bundles = {e.value for e in ProductBundle}
    if product_bundle not in allowed_bundles:
        raise HTTPException(
            status_code=400,
            detail=f"Invalid product bundle. Valid bundles are: {allowed_bundles}",
        )
    return ProductBundle(product_bundle)


def validate_radar_options(
    collection: str, radar_options: Optional[RadarOptions], product_bundle: str
) -> Optional[Dict[str, Any]]:
    """Validate the radar options for Airbus SAR data"""
    if collection != OrderableAirbusCollection.sar.value:
        return None
    if not radar_options:
        raise HTTPException(
            status_code=400,
            detail="Radar options missing for a radar item.",
        )
    if not radar_options.orbit:
        raise HTTPException(
            status_code=400,
            detail="Orbit is required for a radar item.",
        )
    if product_bundle != ProductBundleRadar.SSC.value and not radar_options.resolutionVariant:
        raise HTTPException(
            status_code=400,
            detail="Resolution variant is required for a radar item when the product bundle is not SSC.",
        )
    if product_bundle == ProductBundleRadar.SSC.value and radar_options.resolutionVariant:
        raise HTTPException(
            status_code=400,
            detail=(
                "Resolution variant should not be provided for a radar item when the product "
                "bundle is SSC."
            ),
        )
    if (
        product_bundle not in [ProductBundleRadar.SSC.value, ProductBundleRadar.MGD.value]
        and not radar_options.projection
    ):
        raise HTTPException(
            status_code=400,
            detail="Projection is required for a radar item when the product bundle is not SSC or MGD.",
        )
    if (
        product_bundle in [ProductBundleRadar.SSC.value, ProductBundleRadar.MGD.value]
        and radar_options.projection
    ):
        raise HTTPException(
            status_code=400,
            detail=(
                "Projection should not be provided for a radar item when the product bundle is "
                "SSC or MGD."
            ),
        )
    radar_bundle = radar_options.model_dump()
    radar_bundle["product_type"] = product_bundle
    return radar_bundle


def upload_nested_files(
    url: str, workspace: str, catalog_name: str = "saved-data", order_status: Optional[str] = None
) -> Tuple[Dict[str, List[str]], Optional[str], str]:
    """Upload a file along with any nested files to a workspace"""
    files_to_add = get_nested_files_from_url(url)
    keys = {"added_keys": [], "updated_keys": []}
    ordered_item_key = None
    for url_to_add in files_to_add:
        logger.info(f"Adding url {url_to_add}")
        body = get_file_from_url(url_to_add)

        # Extract the path after the first catalog from the URL to create the S3 key
        path_after_catalog = url_to_add.split("/", 9)[-1]
        workspace_key = f"{workspace}/{catalog_name}/{path_after_catalog}"
        if not os.path.splitext(workspace_key)[1]:
            workspace_key += ".json"

        if url_to_add == url and order_status is not None:
            try:
                json_body = json.loads(body)
                json_body["assets"] = {}
                update_stac_order_status(json_body, None, order_status)
                body = json.dumps(json_body)
                ordered_item_key = workspace_key
            except Exception as e:
                logger.error(f"Error parsing item {url} to order as STAC: {e}")
                raise

        logger.info(f"Uploading item to workspace {workspace} with key {workspace_key}")

        # Upload item to S3
        upload_file_s3(body, S3_BUCKET, workspace_key)

        logger.info("Item uploaded successfully")

        keys["added_keys"].append(workspace_key)
    return keys, ordered_item_key


@app.get("/manage/health", summary="Health Check")
async def health_check():
    """Health check endpoint to verify Airbus client connectivity"""
    try:
        access_token = airbus_client.generate_access_token()
        if isinstance(access_token, str):
            return JSONResponse(content={"status": "healthy"}, status_code=200)
        else:
            raise HTTPException(
                status_code=500, detail="Airbus client failed to generate a valid access token"
            )
    except Exception as e:
        raise HTTPException(status_code=500, detail=f"Health check failed: {str(e)}") from e


@app.post(
    "/manage/catalogs/user-datasets/{workspace}",
    dependencies=[Depends(workspace_access_dependency)],
    deprecated=True,
)
async def create_item(
    workspace: str,
    request: ItemRequest,
    rate_limiter=Depends(rate_limiter_dependency),  # noqa: B008
    producer=Depends(get_producer),  # noqa: B008
):
    """Endpoint to create a new item and collection within a workspace"""

    url = request.url
    keys, _ = upload_nested_files(url, workspace)

    output_data = {
        "id": f"{workspace}/create_item",
        "workspace": workspace,
        "bucket_name": S3_BUCKET,
        "added_keys": keys.get("added_keys", []),
        "updated_keys": keys.get("updated_keys", []),
        "deleted_keys": [],
        "source": workspace,
        "target": f"user-datasets/{workspace}",
    }
    logger.info(f"Sending message to pulsar: {output_data}")
    producer.send((json.dumps(output_data)).encode("utf-8"))

    return JSONResponse(content={"message": "Item created successfully"}, status_code=200)


@app.delete(
    "/manage/catalogs/user-datasets/{workspace}",
    dependencies=[Depends(workspace_access_dependency)],
    deprecated=True,
)
async def delete_item(
    workspace: str,
    request: ItemRequest,
    rate_limiter=Depends(rate_limiter_dependency),  # noqa: B008
    producer=Depends(get_producer),  # noqa: B008
):
    """Endpoint to delete an item in a workspace's collection"""

    url = request.url
    # Extract the path after the first catalog from the URL to create the S3 key
    path_after_catalog = url.split("/", 9)[-1]
    workspace_key = f"{workspace}/saved-data/{path_after_catalog}"
    if not os.path.splitext(workspace_key)[1]:
        workspace_key += ".json"

    logger.info(f"Deleting item from workspace {workspace} with key {workspace_key}")
    delete_file_s3(S3_BUCKET, workspace_key)

    output_data = {
        "id": f"{workspace}/delete_item",
        "workspace": workspace,
        "bucket_name": S3_BUCKET,
        "added_keys": [],
        "updated_keys": [],
        "deleted_keys": [workspace_key],
        "source": workspace,
        "target": f"user-datasets/{workspace}",
    }
    producer.send((json.dumps(output_data)).encode("utf-8"))

    return JSONResponse(content={"message": "Item deleted successfully"}, status_code=200)


@app.put(
    "/manage/catalogs/user-datasets/{workspace}",
    dependencies=[Depends(workspace_access_dependency)],
    deprecated=True,
)
async def update_item(
    workspace: str,
    request: ItemRequest,
    rate_limiter=Depends(rate_limiter_dependency),  # noqa: B008
    producer=Depends(get_producer),  # noqa: B008
):
    """Endpoint to update an item and collection within a workspace"""

    url = request.url
    keys, _ = upload_nested_files(url, workspace)

    output_data = {
        "id": f"{workspace}/update_item",
        "workspace": workspace,
        "bucket_name": S3_BUCKET,
        "added_keys": keys.get("added_keys", []),
        "updated_keys": keys.get("updated_keys", []),
        "deleted_keys": [],
        "source": workspace,
        "target": f"user-datasets/{workspace}",
    }
    logger.info(f"Sending message to pulsar: {output_data}")
    producer.send((json.dumps(output_data)).encode("utf-8"))

    return JSONResponse(content={"message": "Item updated successfully"}, status_code=200)


@app.post(
    "/stac/catalogs/{parent_catalog}/catalogs/{catalog}/collections/{collection}/items/{item}/order",
    dependencies=[Depends(ensure_user_can_access_a_workspace)],
    responses={
        201: {
            "content": {
                "application/json": {
                    "example": {
                        "type": "Feature",
                        "stac_version": "1.0.0",
                        "stac_extensions": [
                            "https://stac-extensions.github.io/order/v1.1.0/schema.json"
                        ],
                        "id": "example-item",
                        "properties": {
                            "datetime": "2023-01-01T00:00:00Z",
                            "order:status": "Pending",
                            "created": "2025-01-01T00:00:00Z",
                            "updated": "2025-01-01T00:00:00Z",
                            "order_options": {
                                "productBundle": "Analytic",
                                "coordinates": [[[0, 0], [0, 1], [1, 1], [1, 0], [0, 0]]],
                                "endUser": {"country": "GB", "endUserName": "example-user"},
                                "licence": "Standard",
                                "radarOptions": {
                                    "orbit": "rapid",
                                    "resolutionVariant": "RE",
                                    "projection": "Auto",
                                },
                            },
                        },
                        "geometry": {
                            "type": "Polygon",
                            "coordinates": [[[0, 0], [0, 1], [1, 1], [1, 0], [0, 0]]],
                        },
                        "links": [],
                        "assets": {},
                    }
                }
            },
            "headers": {"Location": {"description": "URL of the created resource"}},
        },
        400: {"description": "Bad Request"},
        403: {"description": "Access Denied"},
        404: {"description": "Not Found"},
        500: {"description": "Internal Server Error"},
    },
)
async def order_item(
    request: Request,
    parent_catalog: ParentCatalogue,
    catalog: OrderableCatalogue,
    collection: OrderableCollection,
    item: str,
    order_request: Annotated[
        OrderRequest,
        Body(
            examples=[
                {
                    "productBundle": "General use",
                },
                {
                    "productBundle": "Analytic",
                    "coordinates": [[[0, 0], [0, 1], [1, 1], [1, 0], [0, 0]]],
                    "endUserCountry": "GB",
                    "licence": "Standard",
                },
                {
                    "productBundle": "GEC",
                    "endUserCountry": "GB",
                    "licence": "Single User Licence",
                    "radarOptions": {
                        "orbit": "rapid",
                        "resolutionVariant": "RE",
                        "projection": "Auto",
                    },
                },
            ]
        ),
    ],
    producer=Depends(get_producer),  # noqa: B008
):
    """Create a new item and collection within a workspace with an order status, and
    execute a workflow to order the item from a commercial data provider.

    * productBundle: The product bundle to order from the commercial data provider
    * coordinates: (Optional) Coordinates of a polygon to limit the AOI of the item for purchase where
      possible. Given in the same nested format as STAC
    * endUserCountry: (Optional) A country code corresponding to the country of the end user
    * licence: (Airbus only) The licence type for the order
    * radarOptions: (Airbus SAR-only) The radar options for the order.
        * orbit: The orbit type for the order
        * resolutionVariant: The resolution variant for the order (Not required for SSC product bundle)
        * projection: The projection for the order (Not required for SSC or MGD product bundles)
    """

    licence = validate_licence(collection.value, order_request.licence)
    product_bundle = validate_product_bundle(collection.value, order_request.productBundle)
    radar_options = validate_radar_options(
        collection.value, order_request.radarOptions, product_bundle.value
    )
    coordinates = order_request.coordinates if order_request.coordinates else None

    tag = ""
    if product_bundle:
        logging.info(f"Product bundle found: {product_bundle}")
        tag += f"-{product_bundle.value}"
    if radar_options:
        logging.info(f"Radar options found: {radar_options}")
        if orbit := radar_options.get("orbit"):
            tag += "-" + orbit
        if resolution_variant := radar_options.get("resolutionVariant"):
            tag += "-" + resolution_variant
        if projection := radar_options.get("projection"):
            tag += "-" + projection
    if coordinates:
        logging.info(f"Coordinates found: {coordinates}")
        tag += "-" + str(hashlib.md5(str(order_request.coordinates).encode("utf-8")).hexdigest())
    tag = f"_{tag[1:]}"  # remove first character (hyphen), replace with underscore

    username, workspaces = get_user_details(request)
    # workspaces from user details was originally a list, now usually expect string containing one workspace.
    workspace = workspaces[0] if isinstance(workspaces, list) else workspaces
    if not workspace:
        # This should never occur due to the workspace access dependency
        raise HTTPException(status_code=404)

<<<<<<< HEAD
    # Check if the user has a linked account and contract for the item
    _, err = validate_linked_account(collection, workspace)

    if err is not None:
        return JSONResponse(
            status_code=403,
            content={"detail": f"You do not have access to order this item. Reason: {err}"},
        )
=======
    location_url = (
        f"{EODH_DOMAIN}/api/catalogue/stac/catalogs/user/catalogs/{workspace}/catalogs/commercial-data/"
        f"catalogs/{catalog.value}/collections/{collection.value}/items/{item}{tag}"
    )
>>>>>>> 74d04b73

    authorization = request.headers.get("Authorization")

    order_url = str(request.url)
    base_item_url = order_url.rsplit("/order", 1)[0]
    order_options = {
        "productBundle": product_bundle.value,
        "coordinates": coordinates,
        "endUser": {"country": order_request.endUserCountry, "endUserName": username},
        "licence": licence.airbus_value if licence else None,
    }
    if radar_options:
        order_options["radarOptions"] = radar_options

    status, added_keys, stac_item_key, transformed_item_key, item_data = (
        upload_stac_hierarchy_for_order(
            base_item_url,
            catalog.value,
            collection.value,
            item,
            workspace,
            order_options,
            S3_BUCKET,
            tag,
            location_url,
        )
    )

    logging.info(f"Status: {status}")

    if status in [
        OrderStatus.SUCCEEDED.value,
        OrderStatus.PENDING.value,
        OrderStatus.ORDERED.value,
    ]:
        message = f"An order already exists for these parameters with status {status}"
        logging.info(message)
        return JSONResponse(
            content=item_data,
            status_code=200,
            headers={
                "Location": location_url,
                "Message": message,
            },
        )

    # Check if the item is a multi or stereo PNEO order
    if collection.value == OrderableAirbusCollection.pneo and (
        multi_ids := item_data.get("properties", {}).get(  # noqa: F841
            "composed_of_acquisition_identifiers"
        )
    ):
        return JSONResponse(
            status_code=500,
            content={"detail": "Multi and Stereo orders are not currently supported"},
        )

    # End users must be supplied for PNEO orders, and at least as an empty list for other optical orders
    optical_collections = {
        e.value for e in OrderableAirbusCollection if e != OrderableAirbusCollection.sar
    }
    end_users = None
    if collection.value in optical_collections:
        end_users = []
        if country_code := order_request.endUserCountry:
            airbus_client.validate_country_code(country_code)
            end_users = [{"endUserName": username, "country": country_code}]
    if collection.value == OrderableAirbusCollection.pneo.value and not end_users:
        raise HTTPException(
            status_code=400,
            detail="End users must be supplied for PNEO orders",
        )

    output_data = {
        "id": f"{workspace}/order_item",
        "workspace": workspace,
        "bucket_name": S3_BUCKET,
        "added_keys": added_keys,
        "updated_keys": [],
        "deleted_keys": [],
        "source": "/",
        "target": "/",
    }
    if collection.value == OrderableAirbusCollection.sar.value:
        adaptor_name = "airbus-sar-adaptor"
        commercial_data_bucket = "commercial-data-airbus"
    elif collection.value in optical_collections:
        adaptor_name = "airbus-optical-adaptor"
        commercial_data_bucket = "airbus-commercial-data"
    else:
        adaptor_name = "planet-adaptor"
        commercial_data_bucket = S3_BUCKET

    product_bundle_value = product_bundle.value
    if radar_options:
        product_bundle_value = json.dumps(radar_options)
    try:
        ades_response = execute_order_workflow(
            catalog.value,
            workspace,
            adaptor_name,
            authorization,
            f"s3://{S3_BUCKET}/{stac_item_key}",
            commercial_data_bucket,
            S3_BUCKET,
            PULSAR_URL,
            product_bundle_value,
            order_request.coordinates,
            end_users,
            licence.airbus_value if licence else None,
            CLUSTER_PREFIX,
        )
        logger.info(f"Response from ADES: {ades_response}")
    except Exception as e:
        logger.error(f"Error executing order workflow: {e}")
        update_stac_order_status(item_data, None, OrderStatus.FAILED.value)
        upload_file_s3(json.dumps(item_data), S3_BUCKET, stac_item_key)
        upload_file_s3(json.dumps(item_data), S3_BUCKET, transformed_item_key)
        logger.info(f"Sending message to pulsar: {output_data}")
        producer.send((json.dumps(output_data)).encode("utf-8"))
        raise HTTPException(status_code=500, detail="Error executing order workflow") from e

    logger.info(f"Sending message to pulsar: {output_data}")
    producer.send((json.dumps(output_data)).encode("utf-8"))

    return JSONResponse(content=item_data, status_code=201, headers={"Location": location_url})


@app.post(
    "/stac/catalogs/{parent_catalog}/catalogs/{catalog}/collections/{collection}/items/{item}/quote",
    response_model=QuoteResponse,
    response_model_exclude_unset=True,
    responses={200: {"content": {"application/json": {"example": {"value": 100, "units": "EUR"}}}}},
    dependencies=[Depends(ensure_user_logged_in)],
)
def quote(
    request: Request,
    parent_catalog: ParentCatalogue,
    catalog: OrderableCatalogue,
    collection: OrderableCollection,
    item: str,
    body: Annotated[
        QuoteRequest,
        Body(
            examples=[
                {
                    "coordinates": [
                        [[8.1, 31.7], [8.1, 31.6], [8.2, 31.9], [8.0, 31.5], [8.1, 31.7]]
                    ],
                    "licence": "Standard",
                    "productBundle": "General use",
                }
            ],
        ),
    ],
):
    """Return a quote for a Planet or Airbus item ID within an EODH catalogue and collection.

    * coordinates: (optional) Coordinates to limit the AOI of the item for purchase where possible.
      Given in the same nested format as STAC
    * licence: (Airbus-only) The licence type for the order
    * productBundle: (optional, default=General use") Product bundle requested for order
    """

    coordinates = body.coordinates
    product_bundle = body.productBundle if body.productBundle else "General use"
    licence = validate_licence(collection.value, body.licence)

    order_url = str(request.url)
    base_item_url = order_url.rsplit("/quote", 1)[0]
    item_data = None

<<<<<<< HEAD
    _, workspaces = get_user_details(request)

    # workspaces from user details was originally a list, now usually expect string containing one workspace.
    workspace = workspaces[0] if isinstance(workspaces, list) else workspaces
    if not workspace:
        # This should never occur due to the workspace access dependency
        raise HTTPException(status_code=404)
    
    # Check if the user has a linked account and contract for the item
    contract_id, err = validate_linked_account(collection, workspace)

    if err is not None:
        return JSONResponse(
            status_code=403,
            content={"detail": f"You do not have access to quote this item. Reason: {err}"},
        )
=======
    message = None
>>>>>>> 74d04b73

    if catalog.value == OrderableCatalogue.airbus.value:
        if collection.value == OrderableAirbusCollection.sar.value:
            if AIRBUS_ENV == "prod":
                url = "https://sar.api.oneatlas.airbus.com/v1/sar/prices"
            else:
                url = "https://dev.sar.api.oneatlas.airbus.com/v1/sar/prices"
            request_body = {"acquisitions": [item], "orderTemplate": licence.airbus_value}
        elif collection.value in {e.value for e in OrderableAirbusCollection}:
            url = "https://order.api.oneatlas.airbus.com/api/v1/prices"
            spectral_processing = "bundle"
            if collection.value == OrderableAirbusCollection.pneo.value:

                # Check if item is part of a multi order
                item_response = requests.get(base_item_url)
                item_response.raise_for_status()
                item_data = item_response.json()

                product_type = "PleiadesNeoArchiveMono"
                datastrip_id = None
                item_uuids = [item_data.get("properties", {}).get("id")]
                if multi_ids := item_data.get("properties", {}).get(  # noqa: F841
                    "composed_of_acquisition_identifiers"
                ):
                    item_uuids = []
                    product_type = "PleiadesNeoArchiveMulti"
                    spectral_processing = "full_bundle"
                    return JSONResponse(
                        status_code=500,
                        content={"detail": "Multi and Stereo orders are not currently supported"},
                    )
                    # Unreachable code preparing item_uuids, awaiting further implementation of multi orders.
                    for multi_id in multi_ids:
                        multi_url = f"{base_item_url}/../{multi_id}"
                        multi_response = requests.get(multi_url)
                        multi_response.raise_for_status()
                        multi_data = multi_response.json()
                        item_uuids.append(multi_data.get("properties", {}).get("id"))
            elif collection.value == OrderableAirbusCollection.phr.value:
                product_type = "PleiadesArchiveMono"
                item_uuids = None
                datastrip_id = item
            elif collection.value == OrderableAirbusCollection.spot.value:
                product_type = "SPOTArchive1.5Mono"
                item_uuids = None
                datastrip_id = item
            if not coordinates:
                # Fetch coordinates from the STAC item
                if not item_data:
                    item_response = requests.get(base_item_url)
                    item_response.raise_for_status()
                    item_data = item_response.json()
                coordinates = item_data["geometry"]["coordinates"]

            request_body = {
                "aoi": [
                    {
                        "id": 1,
                        "name": "Polygon 1",
                        "geometry": {"type": "Polygon", "coordinates": coordinates},
                    }
                ],
                "programReference": "",
                "contractId": contract_id,
                "items": [
                    {
                        "notifications": [],
                        "stations": [],
                        "productTypeId": product_type,
                        "aoiId": 1,
                        "properties": [],
                    }
                ],
                "primaryMarket": "NQUAL",
                "secondaryMarket": "",
                "customerReference": "Polygon 1",
                "optionsPerProductType": [
                    {
                        "productTypeId": product_type,
                        "options": [
                            {"key": "delivery_method", "value": "on_the_flow"},
                            {"key": "fullStrip", "value": "false"},
                            {"key": "image_format", "value": "dimap_geotiff"},
                            {"key": "licence", "value": licence.airbus_value},
                            {"key": "pixel_coding", "value": "12bits"},
                            {"key": "priority", "value": "standard"},
                            {"key": "processing_level", "value": "primary"},
                            {"key": "radiometric_processing", "value": "reflectance"},
                            {"key": "spectral_processing", "value": spectral_processing},
                        ],
                    }
                ],
                "orderGroup": "",
                "delivery": {"type": "network"},
            }

            if item_uuids:
                data_source_ids = []
                for item_uuid in item_uuids:
                    data_source_ids.append({"catalogId": "PublicMOC", "catalogItemId": item_uuid})
                request_body["items"][0]["dataSourceIds"] = data_source_ids

            if datastrip_id:
                request_body["items"][0]["datastripIds"] = [datastrip_id]
        else:
            return JSONResponse(
                status_code=404,
                content={
                    "detail": f"Collection {collection.value} not recognised as an Airbus collection"
                },
            )
        access_token = airbus_client.generate_access_token()
        if not access_token:
            return JSONResponse(
                status_code=500, content={"detail": "Failed to generate access token"}
            )

        headers = {"Authorization": f"Bearer {access_token}", "Content-Type": "application/json"}

        try:
            response_body = airbus_client.get_quote_from_airbus(url, request_body, headers)
        except requests.RequestException as e:
            return JSONResponse(status_code=500, content={"detail": str(e)})

        price_json = {}
        if collection.value == OrderableAirbusCollection.sar.value:
            for response_item in response_body:
                if response_item.get("acquisitionId") == item:
                    price_json = {
                        "units": response_item["price"]["currency"],
                        "value": response_item["price"]["total"],
                    }
                    break
        else:
            price_json = {
                "units": response_body["currency"],
                "value": response_body["totalAmount"],
            }

        if price_json:
            return QuoteResponse(value=price_json["value"], units=price_json["units"])

        return JSONResponse(
            status_code=404, content={"detail": "Quote not found for given acquisition ID"}
        )

    elif catalog.value == OrderableCatalogue.planet.value:
        try:
            if (collection.value, product_bundle) in product_bundle_no_aoi:
                # Not all product bundles allow clipping
                coordinates = []
                message = (
                    "No AOI clipping available for this collection and product bundle combination"
                )

            area = planet_client.get_area_estimate(item, collection.value, coordinates)

            if collection.value == "SkySatScene" and area < 3:
                # SkySatScene has a minimum order size of 3 km2
                area = 3

            if message:
                return QuoteResponse(value=area, units="km2", message=message)
            else:
                return QuoteResponse(value=area, units="km2")

        except Exception as e:
            return JSONResponse(content={"message": str(e)}, status_code=400)

    else:
        return JSONResponse(
            content={"message:" f"{catalog.value} not recognised"},
            status_code=404,
        )


def fetch_airbus_asset(collection: str, item: str, asset_name: str) -> Response:
    """Fetch an asset via an external link in an Airbus item, using a generated access token"""
    item_url = f"https://{EODH_DOMAIN}/api/catalogue/stac/catalogs/supported-datasets/catalogs/airbus/collections/{collection}/items/{item}"
    logger.info(f"Fetching item data from {item_url}")
    item_response = requests.get(item_url)
    item_response.raise_for_status()
    item_data = item_response.json()
    asset_link = item_data.get("assets", {}).get(f"external_{asset_name}", {}).get("href")
    if not asset_link:
        raise HTTPException(status_code=404, detail=f"External {asset_name} link not found in item")
    logger.info(f"Fetching {asset_name} from {asset_link}")

    access_token = airbus_client.generate_access_token()
    headers = {"Authorization": f"Bearer {access_token}"}
    asset_response = requests.get(asset_link, headers=headers)
    asset_response.raise_for_status()
    logger.info(f"{asset_name} retrieved successfully")

    return Response(
        content=asset_response.content,
        media_type=asset_response.headers.get("Content-Type"),
    )


# Support multiple paths for backward compatibility. Set to commercial when data is properly ingested
@app.get(
    "/stac/catalogs/commercial/catalogs/airbus/collections/{collection}/items/{item}/thumbnail",
    dependencies=[Depends(ensure_user_logged_in)],
)
@app.get(
    "/stac/catalogs/supported-datasets/catalogs/airbus/collections/{collection}/items/{item}/thumbnail",
    dependencies=[Depends(ensure_user_logged_in)],
)
@app.get(
    "/stac/catalogs/supported-datasets/airbus/collections/{collection}/items/{item}/thumbnail",
    dependencies=[Depends(ensure_user_logged_in)],
)
async def get_thumbnail(collection: str, item: str):
    """Endpoint to get the thumbnail of an item"""
    try:
        return fetch_airbus_asset(collection, item, "thumbnail")

    except requests.exceptions.RequestException as e:
        raise HTTPException(status_code=500, detail=str(e)) from e


# Support multiple paths for backward compatibility. Set to commercial when data is properly ingested
@app.get(
    "/stac/catalogs/commercial/catalogs/airbus/collections/{collection}/items/{item}/quicklook",
    dependencies=[Depends(ensure_user_logged_in)],
)
@app.get(
    "/stac/catalogs/supported-datasets/catalogs/airbus/collections/{collection}/items/{item}/quicklook",
    dependencies=[Depends(ensure_user_logged_in)],
)
@app.get(
    "/stac/catalogs/supported-datasets/airbus/collections/{collection}/items/{item}/quicklook",
    dependencies=[Depends(ensure_user_logged_in)],
)
async def get_quicklook(collection: str, item: str):
    """Endpoint to get the quicklook of an item"""
    try:
        return fetch_airbus_asset(collection, item, "quicklook")

    except requests.exceptions.RequestException as e:
        raise HTTPException(status_code=500, detail=str(e)) from e


@app.get("/stac/catalogs/commercial/catalogs/airbus/collections/{collection}/thumbnail")
@app.get("/stac/catalogs/supported-datasets/catalogs/airbus/collections/{collection}/thumbnail")
async def get_airbus_collection_thumbnail(collection: str):
    """Endpoint to get the thumbnail of an Airbus collection"""
    # Thumbnail is a local file, return it directly
    thumbnail_path = f"resource_catalogue_fastapi/thumbnails/{collection}.jpg"
    if not os.path.exists(thumbnail_path):
        raise HTTPException(status_code=404, detail="Thumbnail not found")
    return FileResponse(thumbnail_path)


def get_linked_account_data(namespace: str, secret_name: str) -> Dict[str, str]:
    """Get the secret keys from a Kubernetes secret"""
    try:
        #config.load_incluster_config()
        config.load_kube_config()
        v1 = client.CoreV1Api()
        secret = v1.read_namespaced_secret(secret_name, namespace)
    except client.exceptions.ApiException as e:
        logger.error(f"Error fetching secret: {e}")
        raise HTTPException(status_code=500, detail="Error fetching secret") from e
    return secret.data


def validate_linked_account(collection: OrderableCollection, workspace: str) -> Tuple[Optional[dict], Optional[str]]:
    """
    Validates and retrieves the linked account and contract information for a given collection and workspace.

    This function maps the provided collection to its corresponding provider, retrieves the linked account data for the workspace,
    and performs necessary validations. For collections associated with the Airbus provider, it further decodes the stored contract
    information (which is base64-encoded JSON) and verifies whether appropriate contract IDs exist based on the collection type
    (PNEO, SAR, or legacy contracts such as PHR/Spot). For any failure in these steps, an appropriate error message is returned.

    Args:
        collection (OrderableCollection): The collection identifier representing the requested orderable dataset.
        workspace (str): The identifier for the workspace where the linked account data is stored.

    Returns:
        Tuple[Optional[dict], Optional[str]]:
            - On successful validation, returns a tuple with the contract identifier (or relevant data) as the first element and None as the second.
            - If any validation fails (e.g., unrecognized collection, missing linked account, missing API key, or missing contract ID), returns a tuple where 
              the first element is None and the second element is an error message describing the issue.

    Raises:
        HTTPException: If an error occurs while retrieving the linked account data from the specified workspace.
    """

    # Initialize
    contract_id = None

    collection_to_provider = {
        OrderableAirbusCollection.pneo: OrderableCatalogue.airbus.value,
        OrderableAirbusCollection.phr: OrderableCatalogue.airbus.value,
        OrderableAirbusCollection.spot: OrderableCatalogue.airbus.value,
        OrderableAirbusCollection.sar: OrderableCatalogue.airbus.value,
        "PSScene": OrderableCatalogue.planet.value,
        "SkySatCollect": OrderableCatalogue.planet.value,
    }

    provider = collection_to_provider.get(collection.value)

    if not provider:
        return None, f"Collection {collection.value} not recognised"

    try:
        secret = get_linked_account_data(f"ws-{workspace}", f"otp-{provider}")
    except HTTPException:
        return None, f"No linked-account is found in workspace {workspace} for provider {provider}"

    if secret is None or secret.get("otp") is None:
        return None, f"No API Key is found in workspace {workspace} for provider {provider}"

    # Check the contract data - Airbus only
    if provider == OrderableCatalogue.airbus.value:
        contracts_b64 = secret.get("contracts")

        if contracts_b64 is None:
            return (
                None,
                f"No contract ID is found in workspace {workspace} for provider {provider}",
            )

        contracts = json.loads(base64.b64decode(contracts_b64).decode("utf-8"))
        contracts_optical = contracts.get("optical")
        contracts_sar = contracts.get("sar")
        if collection.value == OrderableAirbusCollection.sar.value:
            if not contracts_sar:
                return (
                    None,
                    f"Collection {collection.value} not available to order for workspace {workspace}.",
                )
        else:
            if not contracts_optical:
                return (
                    None, 
                    f"""Collection {collection.value} not available to order for workspace {workspace}.
                    No Airbus Optical contract ID found""",
                )

            if collection.value == OrderableAirbusCollection.pneo.value:
                # PNEO Contract
                contract_id = next((key for key, value in contracts_optical.items() if 'PNEO' in value), None)
                if contract_id is not None:
                    return contract_id, None
                else:
                    return None, f"Airbus PNEO contract ID not found in workspace {workspace}"

            if collection.value in [
                OrderableAirbusCollection.phr.value,
                OrderableAirbusCollection.spot.value,
            ]:
                # LEGACY Contract
                contract_id = next((key for key, value in contracts_optical.items() if 'LEGACY' in value), None)

                if contract_id is not None:
                    return contract_id, None
                else:
                    return None, f"Airbus LEGACY contract ID not found in workspace {workspace}"

    return contract_id, None<|MERGE_RESOLUTION|>--- conflicted
+++ resolved
@@ -1,8 +1,5 @@
-<<<<<<< HEAD
 import base64
-=======
 import hashlib
->>>>>>> 74d04b73
 import json
 import logging
 import os
@@ -712,7 +709,6 @@
         # This should never occur due to the workspace access dependency
         raise HTTPException(status_code=404)
 
-<<<<<<< HEAD
     # Check if the user has a linked account and contract for the item
     _, err = validate_linked_account(collection, workspace)
 
@@ -721,12 +717,11 @@
             status_code=403,
             content={"detail": f"You do not have access to order this item. Reason: {err}"},
         )
-=======
+
     location_url = (
         f"{EODH_DOMAIN}/api/catalogue/stac/catalogs/user/catalogs/{workspace}/catalogs/commercial-data/"
         f"catalogs/{catalog.value}/collections/{collection.value}/items/{item}{tag}"
     )
->>>>>>> 74d04b73
 
     authorization = request.headers.get("Authorization")
 
@@ -899,7 +894,6 @@
     base_item_url = order_url.rsplit("/quote", 1)[0]
     item_data = None
 
-<<<<<<< HEAD
     _, workspaces = get_user_details(request)
 
     # workspaces from user details was originally a list, now usually expect string containing one workspace.
@@ -916,9 +910,8 @@
             status_code=403,
             content={"detail": f"You do not have access to quote this item. Reason: {err}"},
         )
-=======
+
     message = None
->>>>>>> 74d04b73
 
     if catalog.value == OrderableCatalogue.airbus.value:
         if collection.value == OrderableAirbusCollection.sar.value:
