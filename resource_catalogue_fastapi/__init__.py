--- conflicted
+++ resolved
@@ -24,7 +24,6 @@
     rate_limiter_dependency,
     update_stac_order_status,
     upload_file_s3,
-    validate_country_code,
     validate_workspace_access,
 )
 
@@ -123,15 +122,14 @@
     CANCELED = "canceled"
 
 
-<<<<<<< HEAD
 class OrderableCatalogEnum(str, Enum):
     planet = "planet"
     airbus = "airbus"
-=======
+
+
 class EndUser(BaseModel):
     endUserName: str
     country: str
->>>>>>> 6a183068
 
 
 class ItemRequest(BaseModel):
@@ -349,12 +347,8 @@
                 {
                     "workspace": "my-workspace",
                     "product_bundle": "general_use",
-<<<<<<< HEAD
                     "coordinates": [[[0, 0], [0, 1], [1, 1], [0, 0]]],
-=======
-                    "coordinates": "[[[0, 0], [0, 1], [1, 1], [0, 0]]]",
                     "endUserCountry": "GB",
->>>>>>> 6a183068
                 },
             ]
         ),
@@ -366,15 +360,9 @@
 
     * workspace: The workspace into which the item will be ordered and delivered
     * product_bundle: The product bundle to order from the commercial data provider
-<<<<<<< HEAD
     * coordinates: (Optional) Coordinates of a polygon to limit the AOI of the item for purchase where
-      possible. Given in the same nested format as STAC"""
-=======
-    * coordinates: (Optional) Coordinates to limit the AOI of the item for purchase where possible. Given
-      in the same nested format as STAC
-    * endUserCountry: (Optional) A country code corresponding to the country of the end user
-    * extra_data: (Optional) A placeholder for future data options to include in the item"""
->>>>>>> 6a183068
+      possible. Given in the same nested format as STAC
+    * endUserCountry: (Optional) A country code corresponding to the country of the end user"""
 
     authorization = request.headers.get("Authorization")
 
@@ -388,13 +376,13 @@
     # End users must be supplied for PNEO orders, and at least as an empty list for other optical orders
     optical_collections = ["airbus_pneo_data", "airbus_phr_data", "airbus_spot_data"]
     end_users = None
-    if collection_id in optical_collections:
+    if collection in optical_collections:
         end_users = []
         if country_code := order_request.endUserCountry:
-            validate_country_code(country_code)
+            airbus_client.validate_country_code(country_code)
             username, _ = get_user_details(request)
             end_users = [{"endUserName": username, "country": country_code}]
-    if collection_id == "airbus_pneo_data" and not end_users:
+    if collection == "airbus_pneo_data" and not end_users:
         raise HTTPException(
             status_code=400,
             detail="End users must be supplied for PNEO orders",
