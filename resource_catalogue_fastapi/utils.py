--- conflicted
+++ resolved
@@ -4,11 +4,7 @@
 import time
 import urllib.request
 from distutils.util import strtobool
-<<<<<<< HEAD
-from typing import Optional
-=======
 from typing import List, Optional
->>>>>>> 6a183068
 from urllib.parse import urlparse
 from urllib.request import urlopen
 
@@ -240,49 +236,4 @@
 
     response = requests.post(url, headers=headers, json=payload)
     response.raise_for_status()
-<<<<<<< HEAD
-    return response.json()
-=======
-    return response.json()
-
-
-def generate_airbus_access_token(env: str = "dev") -> str:
-    """Generate access token for Airbus API"""
-    if env == "prod":
-        url = "https://authenticate.foundation.api.oneatlas.airbus.com/auth/realms/IDP/protocol/openid-connect/token"
-    else:
-        url = "https://authenticate-int.idp.private.geoapi-airbusds.com/auth/realms/IDP/protocol/openid-connect/token"
-
-    headers = {
-        "Content-Type": "application/x-www-form-urlencoded",
-    }
-
-    data = [
-        ("apikey", AIRBUS_API_KEY),
-        ("grant_type", "api_key"),
-        ("client_id", "IDP"),
-    ]
-
-    response = requests.post(url, headers=headers, data=data)
-
-    return response.json().get("access_token")
-
-
-def validate_country_code(country_code: str):
-    """Ensure that a given country code is valid against current Airbus API"""
-    url = "https://order.api.oneatlas.airbus.com/api/v1/properties"
-    access_token = generate_airbus_access_token("prod")
-    headers = {"Authorization": f"Bearer {access_token}"}
-    properties_response = requests.get(url, headers=headers)
-    properties = properties_response.json().get("properties")
-
-    countries = next((prop["values"] for prop in properties if prop["key"] == "countries"), [])
-    country_ids = [country["id"] for country in countries]
-
-    if country_code not in country_ids:
-        valid_codes = ", ".join(country_ids)
-        raise HTTPException(
-            status_code=400,
-            detail=f"End user country code {country_code} is invalid. Valid codes are: {valid_codes}",
-        )
->>>>>>> 6a183068
+    return response.json()